"""
Light Module

Shadow-casting light sources with support for directional, point, and spot lights.
Includes lightweight descriptors for data-driven scene loading.
"""

<<<<<<< HEAD
=======
import math
import numpy as np
>>>>>>> 12ff7fa6
from dataclasses import dataclass, field
from typing import Dict, Any, Tuple
import numpy as np
from pyrr import Matrix44, Vector3
import moderngl

from ..config.settings import (
    DEFAULT_LIGHT_INTENSITY,
    DEFAULT_LIGHT_COLOR,
    LIGHT_ORTHO_LEFT,
    LIGHT_ORTHO_RIGHT,
    LIGHT_ORTHO_BOTTOM,
    LIGHT_ORTHO_TOP,
    LIGHT_ORTHO_NEAR,
    LIGHT_ORTHO_FAR,
)


def _vec3(value, fallback: Tuple[float, float, float]) -> Tuple[float, float, float]:
    """Utility to coerce JSON vectors into tuples."""

    if value is None:
        value = fallback
    if len(value) != 3:
        raise ValueError(f"Expected 3 components, got {value}")
    return tuple(float(v) for v in value)


@dataclass
class LightDefinition:
    """Data descriptor for defining lights in external scene assets."""

    position: Tuple[float, float, float] = (0.0, 10.0, 0.0)
    target: Tuple[float, float, float] = (0.0, 0.0, 0.0)
    color: Tuple[float, float, float] = DEFAULT_LIGHT_COLOR
    intensity: float = DEFAULT_LIGHT_INTENSITY
    light_type: str = "directional"
    cast_shadows: bool = True
    extras: Dict[str, Any] = field(default_factory=dict)

    @classmethod
    def from_dict(cls, data: Dict[str, Any]) -> "LightDefinition":
        """Create a light definition from JSON data."""

        known = {"position", "target", "color", "intensity", "type", "cast_shadows"}
        extras = {k: v for k, v in data.items() if k not in known}

        return cls(
            position=_vec3(data.get("position"), (0.0, 10.0, 0.0)),
            target=_vec3(data.get("target"), (0.0, 0.0, 0.0)),
            color=_vec3(data.get("color"), DEFAULT_LIGHT_COLOR),
            intensity=float(data.get("intensity", DEFAULT_LIGHT_INTENSITY)),
            light_type=data.get("type", "directional"),
            cast_shadows=bool(data.get("cast_shadows", True)),
            extras=extras,
        )

    def instantiate(self) -> "Light":
        """Create a runtime light from this definition."""

        return Light(
            position=Vector3(self.position),
            target=Vector3(self.target),
            color=Vector3(self.color),
            intensity=self.intensity,
            light_type=self.light_type,
            cast_shadows=self.cast_shadows,
        )


@dataclass
class Light:
    """
    Shadow-casting light source.

    Supports multiple light types:
    - 'directional': Parallel rays (like sun), uses orthographic projection
    - 'point': Radiates from a point (requires cube map shadows - not yet implemented)
    - 'spot': Cone of light (requires perspective projection - not yet implemented)

    Each light can have its own shadow map for independent shadow casting.
    """

    position: Vector3
    target: Vector3
    color: Vector3 = field(default_factory=lambda: Vector3(DEFAULT_LIGHT_COLOR))
    intensity: float = DEFAULT_LIGHT_INTENSITY
    light_type: str = 'directional'
    cast_shadows: bool = True  # If False, light contributes illumination without shadows
    range: float = 10.0  # Effective radius for point/spot lights (0 = infinite)
    inner_cone_angle: float = 20.0  # Degrees (spot lights)
    outer_cone_angle: float = 30.0  # Degrees (spot lights - must be >= inner angle)

    # Shadow map resources (set by ShadowRenderer)
    shadow_map: moderngl.Texture = None
    shadow_fbo: moderngl.Framebuffer = None
    shadow_resolution: int = None  # Actual resolution of this light's shadow map

    # Shadow map caching (optimization)
    _shadow_dirty: bool = field(default=True, init=False, repr=False)
    _last_position: Vector3 = field(default=None, init=False, repr=False)
    _last_target: Vector3 = field(default=None, init=False, repr=False)

    # Shadow map throttling (optimization)
    _frames_since_shadow_update: int = field(default=0, init=False, repr=False)

    def __post_init__(self):
        """Normalize configuration and validate parameters."""
        # Ensure cone angles make sense
        if self.inner_cone_angle < 0.0:
            self.inner_cone_angle = 0.0
        if self.outer_cone_angle < self.inner_cone_angle:
            self.outer_cone_angle = self.inner_cone_angle

        # Directional lights have infinite range
        if self.light_type == 'directional':
            self.range = 0.0

    def get_light_type_id(self) -> int:
        """Return integer identifier for shaders."""
        if self.light_type == 'directional':
            return 0
        if self.light_type == 'point':
            return 1
        if self.light_type == 'spot':
            return 2
        raise ValueError(f"Unknown light type: {self.light_type}")

    def get_direction(self) -> Vector3:
        """
        Calculate a normalized direction vector for directional/spot lights.

        Direction is derived from target - position when available. Falls back to
        global downward vector if the light is co-located with its target.
        """
        direction = self.target - self.position
        length = np.linalg.norm(direction)
        if length < 1e-5:
            # Avoid divide-by-zero; default to downward facing vector
            return Vector3([0.0, -1.0, 0.0])
        return Vector3(direction / length)

    def get_spot_cosines(self) -> tuple:
        """Return cosine of inner/outer cone angles (for shader falloff)."""
        inner_cos = math.cos(math.radians(self.inner_cone_angle))
        outer_cos = math.cos(math.radians(self.outer_cone_angle))
        return inner_cos, outer_cos

    def get_light_matrix(
        self,
        left: float = LIGHT_ORTHO_LEFT,
        right: float = LIGHT_ORTHO_RIGHT,
        bottom: float = LIGHT_ORTHO_BOTTOM,
        top: float = LIGHT_ORTHO_TOP,
        near: float = LIGHT_ORTHO_NEAR,
        far: float = LIGHT_ORTHO_FAR
    ) -> Matrix44:
        """
        Calculate light projection and view matrix.

        For directional lights, uses orthographic projection.
        For point/spot lights, would use perspective projection.

        Args:
            left, right, bottom, top: Orthographic frustum bounds
            near, far: Clipping planes

        Returns:
            Combined projection * view matrix
        """
        if self.light_type == 'directional':
            # Orthographic projection for directional light
            light_projection = Matrix44.orthogonal_projection(
                left, right, bottom, top, near, far
            )
        elif self.light_type == 'point':
            # Point lights need cube map shadows (6 perspectives)
            raise NotImplementedError("Point light shadow maps not yet implemented")
        elif self.light_type == 'spot':
            # Spotlight uses perspective projection
            raise NotImplementedError("Spot light shadow maps not yet implemented")
        else:
            raise ValueError(f"Unknown light type: {self.light_type}")

        # Light view matrix
        light_view = Matrix44.look_at(
            self.position,
            self.target,
            Vector3([0.0, 1.0, 0.0])  # Up vector
        )

        return light_projection * light_view

    def should_render_shadow(self, intensity_threshold: float = 0.01, throttle_frames: int = 0) -> bool:
        """
        Determine if this light's shadow should be rendered this frame.

        Checks:
        1. Light casts shadows
        2. Intensity is above threshold
        3. Shadow is dirty (light moved) OR throttle interval reached

        Args:
            intensity_threshold: Skip shadows for lights dimmer than this
            throttle_frames: Render shadow every N frames for static lights (0=every frame)

        Returns:
            True if shadow should be rendered this frame
        """
        # Must cast shadows
        if not self.cast_shadows:
            return False

        # Must have sufficient intensity
        if self.intensity < intensity_threshold:
            return False

        # Check if dirty (light moved)
        if self.is_shadow_dirty():
            return True

        # Check throttle interval for static lights
        if throttle_frames > 0:
            return self._frames_since_shadow_update >= throttle_frames

        return False

    def is_shadow_dirty(self) -> bool:
        """
        Check if shadow map needs to be re-rendered.

        Returns True if light position/target changed since last shadow render.
        """
        if not self.cast_shadows:
            return False

        if self._shadow_dirty:
            return True

        # Check if position or target changed
        if self._last_position is None or self._last_target is None:
            return True

        # Convert Vector3 to numpy arrays for comparison
        pos_array = np.array([self.position.x, self.position.y, self.position.z])
        last_pos_array = np.array([self._last_position.x, self._last_position.y, self._last_position.z])
        target_array = np.array([self.target.x, self.target.y, self.target.z])
        last_target_array = np.array([self._last_target.x, self._last_target.y, self._last_target.z])

        position_changed = not np.allclose(pos_array, last_pos_array, atol=1e-5)
        target_changed = not np.allclose(target_array, last_target_array, atol=1e-5)

        return position_changed or target_changed

    def mark_shadow_clean(self):
        """Mark shadow map as up-to-date (called after rendering shadow)."""
        self._shadow_dirty = False
        self._last_position = self.position.copy()
        self._last_target = self.target.copy()
        self._frames_since_shadow_update = 0  # Reset throttle counter

    def increment_shadow_age(self):
        """Increment frames since last shadow update (for throttling)."""
        self._frames_since_shadow_update += 1

    def mark_shadow_dirty(self):
        """Force shadow map to be re-rendered on next frame."""
        self._shadow_dirty = True

    def animate_rotation(
        self,
        time: float,
        radius: float = 12.0,
        height: float = 10.0,
        speed: float = 0.5
    ):
        """
        Animate light rotating around a center point.

        Useful for simulating sun movement or rotating lights.
        Automatically marks shadow as dirty.

        Args:
            time: Current time in seconds
            radius: Distance from center
            height: Y position (height above ground)
            speed: Rotation speed in radians per second
        """
        angle = time * speed
        self.position.x = radius * np.cos(angle)
        self.position.z = radius * np.sin(angle)
        self.position.y = height
        self.mark_shadow_dirty()

    def set_position(self, x: float, y: float, z: float):
        """Set light position and mark shadow dirty."""
        self.position.x = x
        self.position.y = y
        self.position.z = z
        self.mark_shadow_dirty()

    def set_target(self, x: float, y: float, z: float):
        """Set light target (look-at point) and mark shadow dirty."""
        self.target.x = x
        self.target.y = y
        self.target.z = z
        self.mark_shadow_dirty()

    def set_color(self, r: float, g: float, b: float):
        """
        Set light color.

        Args:
            r, g, b: Color components (0.0 to 1.0)
        """
        self.color.x = r
        self.color.y = g
        self.color.z = b

    def set_intensity(self, intensity: float):
        """
        Set light intensity.

        Args:
            intensity: Multiplier for light contribution (typically 0.0 to 2.0)
        """
        self.intensity = intensity<|MERGE_RESOLUTION|>--- conflicted
+++ resolved
@@ -5,11 +5,8 @@
 Includes lightweight descriptors for data-driven scene loading.
 """
 
-<<<<<<< HEAD
-=======
 import math
 import numpy as np
->>>>>>> 12ff7fa6
 from dataclasses import dataclass, field
 from typing import Dict, Any, Tuple
 import numpy as np
