--- conflicted
+++ resolved
@@ -103,7 +103,6 @@
         skybox: Optional[Skybox] = None,
         time: float | None = None,
         apply_post_lighting=None,
-        time: float = 0.0,
     ):
         """
         Render all lighting to the screen.
@@ -129,7 +128,6 @@
             skybox=skybox,
             time=time,
             apply_post_lighting=apply_post_lighting,
-            time=time,
         )
 
     def render_to_target(
@@ -143,7 +141,6 @@
         skybox: Optional[Skybox] = None,
         time: float | None = None,
         apply_post_lighting=None,
-        time: float = 0.0,
     ):
         """
         Render all lighting to a specific target.
@@ -171,7 +168,6 @@
         # Bind G-Buffer textures (locations 0-3)
         gbuffer.bind_textures(start_location=0)
 
-<<<<<<< HEAD
         # Prepare matrices for screen-space reconstruction
         _, _, width, height = viewport
         aspect_ratio = width / height if height > 0 else 1.0
@@ -192,13 +188,6 @@
             viewport=viewport,
             time=time,
         )
-=======
-        inverse_view = np.linalg.inv(camera.get_view_matrix())
-
-        # Step 1: Render ambient lighting (no blending)
-        self.ctx.disable(moderngl.BLEND)
-        self._render_ambient(gbuffer, ssao_texture, camera, inverse_view, time)
->>>>>>> 943431ae
 
         # Step 2: Sort and limit lights if enabled
         lights_to_render = self._prepare_lights_for_rendering(lights, camera)
@@ -207,11 +196,6 @@
         self.ctx.enable(moderngl.BLEND)
         self.ctx.blend_func = moderngl.ONE, moderngl.ONE  # Additive blending
 
-<<<<<<< HEAD
-        # Get inverse view matrix for world-space reconstruction (already computed above)
-
-=======
->>>>>>> 943431ae
         for light_index, light in enumerate(lights_to_render):
             self._render_light(light, light_index, camera, inverse_view, time)
 
@@ -268,18 +252,12 @@
         self,
         gbuffer: GBuffer,
         ssao_texture: moderngl.Texture = None,
-<<<<<<< HEAD
         inverse_view: np.ndarray | None = None,
         inverse_projection: np.ndarray | None = None,
         skybox: Optional[Skybox] = None,
         camera: Camera | None = None,
         viewport: tuple | None = None,
         time: float | None = None,
-=======
-        camera: Camera = None,
-        inverse_view: np.ndarray = None,
-        time: float = 0.0,
->>>>>>> 943431ae
     ):
         """
         Render ambient lighting pass.
