--- conflicted
+++ resolved
@@ -207,7 +207,6 @@
         camera_pos = camera.position if camera else None
         self.shadow_renderer.initialize_light_shadow_maps(lights, camera_pos)
 
-<<<<<<< HEAD
     def render_frame(
         self,
         scene: Scene,
@@ -215,9 +214,6 @@
         lights: List[Light],
         time: float | None = None,
     ):
-=======
-    def render_frame(self, scene: Scene, camera: Camera, lights: List[Light], time: float = 0.0):
->>>>>>> 943431ae
         """
         Render a complete frame.
 
@@ -282,7 +278,6 @@
         if hasattr(self.text_manager, "refresh_layout_metrics"):
             self.text_manager.refresh_layout_metrics()
 
-<<<<<<< HEAD
     def _render_forward(
         self,
         scene: Scene,
@@ -290,9 +285,6 @@
         lights: List[Light],
         time: float | None = None,
     ):
-=======
-    def _render_forward(self, scene: Scene, camera: Camera, lights: List[Light], time: float = 0.0):
->>>>>>> 943431ae
         """
         Render using forward rendering.
 
@@ -308,7 +300,6 @@
         # Check if AA is enabled
         if render_target == self.ctx.screen:
             # No AA - render directly to screen (original behavior)
-<<<<<<< HEAD
             self.main_renderer.render(
                 scene,
                 camera,
@@ -337,15 +328,6 @@
         lights: List[Light],
         time: float | None = None,
     ):
-=======
-            self.main_renderer.render(scene, camera, lights, self.window.viewport, time=time)
-        else:
-            # AA enabled - render to AA framebuffer then resolve
-            self.main_renderer.render_to_target(scene, camera, lights, self.window.viewport, render_target, time=time)
-            self.aa_renderer.resolve_and_present()
-
-    def _render_deferred(self, scene: Scene, camera: Camera, lights: List[Light], time: float = 0.0):
->>>>>>> 943431ae
         """
         Render using deferred rendering.
 
@@ -402,7 +384,6 @@
                 skybox=skybox,
                 time=time,
                 apply_post_lighting=apply_post_lighting,
-                time=time,
             )
 
             # Pass 4: Transparent pass (forward rendering for alpha BLEND objects)
@@ -442,7 +423,6 @@
                 skybox=skybox,
                 time=time,
                 apply_post_lighting=apply_post_lighting,
-                time=time,
             )
 
             # Pass 4: Transparent pass (forward rendering for alpha BLEND objects)
