--- conflicted
+++ resolved
@@ -15,12 +15,9 @@
 from .geometry_renderer import GeometryRenderer
 from .lighting_renderer import LightingRenderer
 from .ssao_renderer import SSAORenderer
-<<<<<<< HEAD
 from .text_manager import TextManager
 from .ui_renderer import UIRenderer
-=======
 from .antialiasing_renderer import AntiAliasingRenderer, AAMode
->>>>>>> 12bc5566
 from ..core.camera import Camera
 from ..core.light import Light
 from ..core.scene import Scene
@@ -123,15 +120,6 @@
             self.shader_manager.get("ssao_blur")
         ) if SSAO_ENABLED else None
 
-<<<<<<< HEAD
-        # Create UI rendering system
-        self.shader_manager.load_program("ui_text", "ui_text.vert", "ui_text.frag")
-        font_path = str(PROJECT_ROOT / UI_FONT_PATH)
-        self.text_manager = TextManager(font_path, UI_FONT_SIZE)
-        self.ui_renderer = UIRenderer(
-            ctx,
-            self.shader_manager.get("ui_text"),
-=======
         # Create anti-aliasing renderer with optional SMAA support
         smaa_edge = None
         smaa_blend = None
@@ -151,7 +139,15 @@
             smaa_edge,
             smaa_blend,
             smaa_neighborhood
->>>>>>> 12bc5566
+        )
+
+        # Create UI rendering system
+        self.shader_manager.load_program("ui_text", "ui_text.vert", "ui_text.frag")
+        font_path = str(PROJECT_ROOT / UI_FONT_PATH)
+        self.text_manager = TextManager(font_path, UI_FONT_SIZE)
+        self.ui_renderer = UIRenderer(
+            ctx,
+            self.shader_manager.get("ui_text"),
         )
 
     def initialize_lights(self, lights: List[Light], camera: Camera = None):
