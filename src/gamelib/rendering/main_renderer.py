"""
Main Renderer

Handles main scene rendering with lighting and shadows.
"""

from typing import List, Tuple
import numpy as np
import moderngl

from ..core.camera import Camera
from ..core.light import Light
from ..core.scene import Scene
from ..config.settings import CLEAR_COLOR


class MainRenderer:
    """
    Renders the main scene with lighting and shadows.

    This is the final rendering pass that composites all lights and shadows.
    """

    def __init__(self, ctx: moderngl.Context, main_program: moderngl.Program):
        """
        Initialize main renderer.

        Args:
            ctx: ModernGL context
            main_program: Shader program for main scene rendering
        """
        self.ctx = ctx
        self.main_program = main_program

    def render(
        self,
        scene: Scene,
        camera: Camera,
        lights: List[Light],
        viewport: Tuple[int, int, int, int]
    ):
        """
        Render the main scene with frustum culling.

        Args:
            scene: Scene to render
            camera: Camera for view
            lights: List of lights (with shadow maps already rendered)
            viewport: Viewport tuple (x, y, width, height)
        """
        self.render_to_target(scene, camera, lights, viewport, self.ctx.screen)

    def render_to_target(
        self,
        scene: Scene,
        camera: Camera,
        lights: List[Light],
        viewport: Tuple[int, int, int, int],
        target: moderngl.Framebuffer
    ):
        """
        Render the main scene to a specific framebuffer.

        Args:
            scene: Scene to render
            camera: Camera for view
            lights: List of lights (with shadow maps already rendered)
            viewport: Viewport tuple (x, y, width, height)
            target: Target framebuffer
        """
        # Use target framebuffer
        target.use()

        # Clear with background color
        self.ctx.clear(*CLEAR_COLOR)

        # Set viewport
        self.ctx.viewport = viewport

        # Bind shadow maps
        self._bind_shadow_maps(lights)

        # Set camera uniforms
        self._set_camera_uniforms(camera, viewport)

        # Set light uniforms
        self._set_light_uniforms(lights)

        # Get frustum for culling
        from ..config.settings import ENABLE_FRUSTUM_CULLING
        frustum = None
        if ENABLE_FRUSTUM_CULLING:
            _, _, width, height = viewport
            aspect_ratio = width / height if height > 0 else 1.0
            frustum = camera.get_frustum(aspect_ratio)

        # Render scene with frustum culling
<<<<<<< HEAD
        scene.render_all(self.main_program, frustum=frustum, debug_label="Main Pass")
=======
        scene.render_all(self.main_program, frustum=frustum)
>>>>>>> 12bc5566

    def _bind_shadow_maps(self, lights: List[Light]):
        """
        Bind all shadow map textures.

        Args:
            lights: List of lights with shadow maps
        """
        for i, light in enumerate(lights):
            if light.shadow_map is not None:
                light.shadow_map.use(location=i)

    def _set_camera_uniforms(self, camera: Camera, viewport: Tuple[int, int, int, int]):
        """
        Set camera-related shader uniforms.

        Args:
            camera: Camera to get matrices from
            viewport: Viewport for aspect ratio calculation
        """
        # Calculate aspect ratio from viewport
        _, _, width, height = viewport
        aspect_ratio = width / height if height > 0 else 1.0

        # Get camera matrices
        view = camera.get_view_matrix()
        projection = camera.get_projection_matrix(aspect_ratio)

        # Set uniforms
        self.main_program['projection'].write(projection.astype('f4').tobytes())
        self.main_program['view'].write(view.astype('f4').tobytes())
        self.main_program['camera_pos'].write(camera.position.astype('f4').tobytes())

    def _set_light_uniforms(self, lights: List[Light]):
        """
        Set light-related shader uniforms.

        Args:
            lights: List of lights
        """
        # Prepare light data arrays
        light_positions = np.array([light.position for light in lights], dtype='f4')
        light_colors = np.array([light.color for light in lights], dtype='f4')
        light_intensities = np.array([light.intensity for light in lights], dtype='f4')
        light_matrices = np.array([light.get_light_matrix() for light in lights], dtype='f4')

        # Set uniforms
        self.main_program['light_positions'].write(light_positions.tobytes())
        self.main_program['light_colors'].write(light_colors.tobytes())
        self.main_program['light_intensities'].write(light_intensities.tobytes())
        self.main_program['light_matrices'].write(light_matrices.tobytes())

        # Bind shadow map samplers
        # OpenGL requires an array of ints for sampler arrays
        shadow_map_locations = np.array([i for i in range(len(lights))], dtype='i4')
        self.main_program['shadow_maps'].write(shadow_map_locations.tobytes())<|MERGE_RESOLUTION|>--- conflicted
+++ resolved
@@ -95,11 +95,7 @@
             frustum = camera.get_frustum(aspect_ratio)
 
         # Render scene with frustum culling
-<<<<<<< HEAD
         scene.render_all(self.main_program, frustum=frustum, debug_label="Main Pass")
-=======
-        scene.render_all(self.main_program, frustum=frustum)
->>>>>>> 12bc5566
 
     def _bind_shadow_maps(self, lights: List[Light]):
         """
