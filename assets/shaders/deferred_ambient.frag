#version 410

// Deferred Rendering - Ambient Lighting Fragment Shader
// Adds base ambient lighting with optional SSAO

// G-Buffer textures
uniform sampler2D gPosition;
uniform sampler2D gNormal;
uniform sampler2D gAlbedo;

// SSAO texture (optional)
uniform sampler2D ssaoTexture;
uniform bool ssaoEnabled;
uniform float ssaoIntensity;

// Ambient strength
uniform float ambient_strength;

<<<<<<< HEAD
// Skybox uniforms
uniform bool skybox_enabled;
uniform samplerCube skybox_texture;
uniform mat4 inverse_view;
uniform mat4 inverse_projection;
uniform float skybox_intensity;
uniform mat4 skybox_rotation;
uniform float u_time;
uniform vec2 u_resolution;
uniform vec3 u_cameraPos;
uniform vec3 u_auroraDir;
uniform float u_transitionAlpha;
uniform int u_useProceduralSky;
uniform int fogEnabled;
uniform vec3 fogColor;
uniform float fogStart;
uniform float fogEnd;
uniform float fogStrength;
=======
// Camera + fog uniforms
uniform mat4 inverse_view;
uniform vec3 camera_pos;
uniform bool fog_enabled;
uniform vec3 fog_color;
uniform float fog_density;
uniform float fog_start_distance;
uniform float fog_end_distance;
uniform float fog_base_height;
uniform float fog_height_falloff;
uniform float fog_noise_scale;
uniform float fog_noise_strength;
uniform float fog_noise_speed;
uniform vec3 fog_wind_direction;
uniform float fog_time;
uniform float fog_detail_scale;
uniform float fog_detail_strength;
uniform float fog_warp_strength;
>>>>>>> 943431ae

// Input from vertex shader
in vec2 v_texcoord;

// Output
out vec4 f_color;

<<<<<<< HEAD
mat2 mm2(float a) {
    float c = cos(a), s = sin(a);
    return mat2(c, s, -s, c);
}

mat2 m2 = mat2(0.95534, 0.29552, -0.29552, 0.95534);

float tri(float x) { return clamp(abs(fract(x) - 0.5), 0.01, 0.49); }

vec2 tri2(vec2 p) { return vec2(tri(p.x) + tri(p.y), tri(p.y + tri(p.x))); }

float triNoise2d(vec2 p, float spd, float time) {
    float z = 1.8;
    float z2 = 2.5;
    float rz = 0.0;
    p *= mm2(p.x * 0.06);
    vec2 bp = p;
    for (float i = 0.0; i < 5.0; i++) {
        vec2 dg = tri2(bp * 1.85) * 0.75;
        dg *= mm2(time * spd);
        p -= dg / z2;
        bp *= 1.3;
        z2 *= 0.45;
        z *= 0.42;
        p *= 1.21 + (rz - 1.0) * 0.02;
        rz += tri(p.x + tri(p.y)) * z;
        p *= -m2;
    }
    return clamp(1.0 / pow(rz * 29.0, 1.3), 0.0, 0.55);
}

vec3 nmzHash33(vec3 q) {
    uvec3 p = uvec3(ivec3(q));
    p = p * uvec3(374761393U, 1103515245U, 668265263U) + p.zxy + p.yzx;
    p = p.yzx * (p.zxy ^ (p >> 3U));
    return vec3(p ^ (p >> 16U)) * (1.0 / 4294967295.0);
}

vec4 aurora(vec3 ro, vec3 rd, float time) {
    vec4 col = vec4(0.0);
    vec4 avgCol = vec4(0.0);
    for (float i = 0.0; i < 50.0; i++) {
        float pt = ((0.8 + pow(i, 1.4) * 0.002) - ro.y) / (rd.y * 2.0 + 0.4);
        vec3 bpos = ro + pt * rd;
        vec2 p = bpos.zx;
        float rzt = triNoise2d(p, 0.06, time);
        vec4 col2 = vec4(0.0);
        col2.a = rzt;
        col2.rgb = (sin(1.0 - vec3(2.15, -0.5, 1.2) + i * 0.043) * 0.5 + 0.5) * rzt;
        avgCol = mix(avgCol, col2, 0.5);
        col += avgCol * exp2(-i * 0.065 - 2.5) * smoothstep(0.0, 5.0, i);
    }
    col *= clamp(rd.y * 15.0 + 0.4, 0.0, 1.0);
    return col * 1.8;
}

vec3 stars(vec3 p) {
    vec3 c = vec3(0.0);
    float res = max(u_resolution.x, 1.0);
    for (float i = 0.0; i < 4.0; i++) {
        vec3 q = fract(p * (0.15 * res)) - 0.5;
        vec3 id = floor(p * (0.15 * res));
        vec2 rn = nmzHash33(id).xy;
        float c2 = 1.0 - smoothstep(0.0, 0.6, length(q));
        c2 *= step(rn.x, 0.0005 + i * i * 0.001);
        c += c2 * (mix(vec3(1.0, 0.49, 0.1), vec3(0.75, 0.9, 1.0), rn.y) * 0.1 + 0.9);
        p *= 1.3;
    }
    return c * c * 0.8;
}

vec3 background_color(vec3 rd) {
    float sd = dot(normalize(u_auroraDir), rd) * 0.5 + 0.5;
    sd = pow(sd, 5.0);
    vec3 col = mix(vec3(0.05, 0.1, 0.2), vec3(0.1, 0.05, 0.2), sd);
    return col * 0.63;
}

vec3 compute_aurora_sky(vec3 dir) {
    vec3 rd = dir.xzy;
    rd = vec3(rd.x, rd.z, -rd.y);
    vec3 ro = vec3(0.0);

    float fade = smoothstep(0.0, 0.01, abs(rd.y)) * 0.1 + 0.9;
    vec3 col = background_color(rd) * fade;

    if (rd.y > 0.0) {
        vec4 aur = smoothstep(0.0, 1.5, aurora(ro, rd, u_time)) * fade;
        col += stars(rd);
        col = col * (1.0 - aur.a) + aur.rgb;
    } else {
        rd.y = abs(rd.y);
        col = background_color(rd) * fade * 0.6;
        vec4 aur = smoothstep(0.0, 2.5, aurora(ro, rd, u_time));
        col += stars(rd) * 0.1;
        col = col * (1.0 - aur.a) + aur.rgb;
        vec3 pos = ro + ((0.5 - ro.y) / rd.y) * rd;
        float nz2 = triNoise2d(pos.xz * vec2(0.5, 0.7), 0.0, u_time);
        col += mix(vec3(0.2, 0.25, 0.5) * 0.08, vec3(0.3, 0.3, 0.5) * 0.7, nz2 * 0.4);
    }

    if (fogEnabled == 1) {
        float horizonFog = pow(clamp(1.0 - abs(rd.y), 0.0, 1.0), 1.2);
        float fogFactor = clamp(horizonFog * fogStrength, 0.0, 1.0);
        col = mix(col, fogColor, fogFactor);
    }

    return col;
}

void main() {
    // Sample albedo + baked AO from G-Buffer
    vec4 albedo_ao = texture(gAlbedo, v_texcoord);
    vec3 base_color = albedo_ao.rgb;
    float baked_ao = albedo_ao.a;  // Baked occlusion from GLTF texture (1.0 if none)
    vec3 normal = texture(gNormal, v_texcoord).rgb;
=======
// Improved 3D pseudo-Perlin noise function
vec3 hash3(vec3 p){
    p=fract(p*vec3(443.897,441.423,437.195));
    p+=dot(p,p.yxz+19.19);
    return fract(vec3((p.x+p.y)*p.z,(p.x+p.z)*p.y,(p.y+p.z)*p.x));
}

float noise3d(vec3 p){
    vec3 i=floor(p);
    vec3 f=fract(p);
    
    // Quintic interpolation for smoother results
    vec3 u=f*f*f*(f*(f*6.-15.)+10.);
    
    // Sample 8 corners of the cube
    float n000=dot(hash3(i+vec3(0,0,0))-.5,f-vec3(0,0,0));
    float n100=dot(hash3(i+vec3(1,0,0))-.5,f-vec3(1,0,0));
    float n010=dot(hash3(i+vec3(0,1,0))-.5,f-vec3(0,1,0));
    float n110=dot(hash3(i+vec3(1,1,0))-.5,f-vec3(1,1,0));
    float n001=dot(hash3(i+vec3(0,0,1))-.5,f-vec3(0,0,1));
    float n101=dot(hash3(i+vec3(1,0,1))-.5,f-vec3(1,0,1));
    float n011=dot(hash3(i+vec3(0,1,1))-.5,f-vec3(0,1,1));
    float n111=dot(hash3(i+vec3(1,1,1))-.5,f-vec3(1,1,1));
    
    // Trilinear interpolation
    return mix(
        mix(mix(n000,n100,u.x),mix(n010,n110,u.x),u.y),
        mix(mix(n001,n101,u.x),mix(n011,n111,u.x),u.y),
        u.z
    );
}

// Fractional Brownian Motion - multiple octaves of noise
float fbm(vec3 p,int octaves){
    float value=0.;
    float amplitude=.5;
    float frequency=1.;
    float total_amplitude=0.;
    
    for(int i=0;i<octaves;i++){
        value+=amplitude*noise3d(p*frequency);
        total_amplitude+=amplitude;
        amplitude*=.5;
        frequency*=2.;
    }
    
    return value/total_amplitude;
}

float compute_fog_factor(vec3 world_pos){
    if(!fog_enabled){
        return 0.;
    }
    
    float distance_to_camera=length(camera_pos-world_pos);
    float range=max(fog_end_distance-fog_start_distance,.001);
    float distance_factor=clamp((distance_to_camera-fog_start_distance)/range,0.,1.);
    
    float height_offset=max(world_pos.y-fog_base_height,0.);
    float height_factor=exp(-height_offset*fog_height_falloff);
    
    // Base animated position with wind
    vec3 animated_pos=world_pos*fog_noise_scale+fog_wind_direction*(fog_time*fog_noise_speed);
    
    // Domain warping: use one noise field to distort another for organic flow
    vec3 warp_offset=vec3(
        fbm(animated_pos+vec3(0.,0.,0.),2),
        fbm(animated_pos+vec3(5.2,1.3,8.4),2),
        fbm(animated_pos+vec3(3.7,9.1,2.8),2)
    )*fog_warp_strength;
    
    vec3 warped_pos=animated_pos+warp_offset;
    
    // Main fog density with 5 octaves for smooth, organic variation
    float base_noise=fbm(warped_pos,5);
    
    // Add a second layer moving at different speed for depth
    vec3 detail_pos=world_pos*fog_detail_scale+fog_wind_direction*(fog_time*fog_noise_speed*1.7);
    float detail_noise=fbm(detail_pos,3);
    
    // Combine base and detail layers
    float combined_noise=base_noise+detail_noise*fog_detail_strength;
    
    // Normalize to [0, 1] range
    float noise_normalized=combined_noise*.5+.5;
    
    // Apply smoothstep for even softer transitions
    noise_normalized=smoothstep(.1,.9,noise_normalized);
    
    // Create more pronounced variation for wispy effect
    float variation=mix(1.-fog_noise_strength,1.+fog_noise_strength*1.5,noise_normalized);
    
    // Apply variation to density with height falloff
    float density=fog_density*variation*height_factor;
    
    // Exponential fog with distance
    float fog_amount=1.-exp(-distance_to_camera*density);
    
    return clamp(fog_amount*distance_factor,0.,1.);
}
>>>>>>> 943431ae

void main(){
    // Sample albedo + baked AO from G-Buffer
    vec3 view_position=texture(gPosition,v_texcoord).rgb;
    vec4 albedo_ao=texture(gAlbedo,v_texcoord);
    vec3 base_color=albedo_ao.rgb;
    float baked_ao=albedo_ao.a;// Baked occlusion from GLTF texture (1.0 if none)
    vec3 normal=texture(gNormal,v_texcoord).rgb;
    
    // Early exit for background pixels (no geometry)
<<<<<<< HEAD
    if (length(normal) < 0.1) {
        if (skybox_enabled) {
            vec2 ndc = v_texcoord * 2.0 - 1.0;
            vec4 clip = vec4(ndc, 1.0, 1.0);
            vec4 view_dir = inverse_projection * clip;
            vec3 dir = normalize(view_dir.xyz / view_dir.w);
            vec3 world_dir = mat3(inverse_view) * dir;
            vec3 rotated_dir = mat3(skybox_rotation) * world_dir;

            if (u_useProceduralSky == 1) {
                vec3 aurora_color = compute_aurora_sky(rotated_dir);
                f_color = vec4(aurora_color * skybox_intensity, u_transitionAlpha);
            } else {
                vec3 sky_color = texture(skybox_texture, rotated_dir).rgb * skybox_intensity;
                f_color = vec4(sky_color, 1.0);
            }
        } else {
            f_color = vec4(0.1, 0.1, 0.15, 1.0);
        }
=======
    if(length(normal)<.1){
        // Background color (dark blue)
        f_color=vec4(.1,.1,.15,1.);
>>>>>>> 943431ae
        return;
    }
    
    // Get SSAO occlusion factor (screen-space, dynamic)
    float ssao=1.;
    if(ssaoEnabled){
        float ssao_sample=texture(ssaoTexture,v_texcoord).r;
        // Mix between full occlusion and no occlusion
        ssao=mix(1.-ssaoIntensity,1.,ssao_sample);
    }
    
    // Combine baked AO and SSAO (multiply for best results)
    // - Baked AO: High-quality, fine detail (crevices, seams)
    // - SSAO: Dynamic, large-scale occlusion (nearby geometry)
    float combined_ao=baked_ao*ssao;
    
    // Ambient lighting modulated by combined AO
    vec3 ambient=ambient_strength*base_color*combined_ao;
    
    vec3 world_position=(inverse_view*vec4(view_position,1.)).xyz;
    float fog_factor=compute_fog_factor(world_position);
    vec3 final_color=mix(ambient,fog_color,fog_factor);
    
    f_color=vec4(final_color,1.);
}<|MERGE_RESOLUTION|>--- conflicted
+++ resolved
@@ -16,11 +16,9 @@
 // Ambient strength
 uniform float ambient_strength;
 
-<<<<<<< HEAD
 // Skybox uniforms
 uniform bool skybox_enabled;
 uniform samplerCube skybox_texture;
-uniform mat4 inverse_view;
 uniform mat4 inverse_projection;
 uniform float skybox_intensity;
 uniform mat4 skybox_rotation;
@@ -35,7 +33,7 @@
 uniform float fogStart;
 uniform float fogEnd;
 uniform float fogStrength;
-=======
+
 // Camera + fog uniforms
 uniform mat4 inverse_view;
 uniform vec3 camera_pos;
@@ -54,7 +52,6 @@
 uniform float fog_detail_scale;
 uniform float fog_detail_strength;
 uniform float fog_warp_strength;
->>>>>>> 943431ae
 
 // Input from vertex shader
 in vec2 v_texcoord;
@@ -62,124 +59,116 @@
 // Output
 out vec4 f_color;
 
-<<<<<<< HEAD
-mat2 mm2(float a) {
-    float c = cos(a), s = sin(a);
-    return mat2(c, s, -s, c);
-}
-
-mat2 m2 = mat2(0.95534, 0.29552, -0.29552, 0.95534);
-
-float tri(float x) { return clamp(abs(fract(x) - 0.5), 0.01, 0.49); }
-
-vec2 tri2(vec2 p) { return vec2(tri(p.x) + tri(p.y), tri(p.y + tri(p.x))); }
-
-float triNoise2d(vec2 p, float spd, float time) {
-    float z = 1.8;
-    float z2 = 2.5;
-    float rz = 0.0;
-    p *= mm2(p.x * 0.06);
-    vec2 bp = p;
-    for (float i = 0.0; i < 5.0; i++) {
-        vec2 dg = tri2(bp * 1.85) * 0.75;
-        dg *= mm2(time * spd);
-        p -= dg / z2;
-        bp *= 1.3;
-        z2 *= 0.45;
-        z *= 0.42;
-        p *= 1.21 + (rz - 1.0) * 0.02;
-        rz += tri(p.x + tri(p.y)) * z;
-        p *= -m2;
-    }
-    return clamp(1.0 / pow(rz * 29.0, 1.3), 0.0, 0.55);
-}
-
-vec3 nmzHash33(vec3 q) {
-    uvec3 p = uvec3(ivec3(q));
-    p = p * uvec3(374761393U, 1103515245U, 668265263U) + p.zxy + p.yzx;
-    p = p.yzx * (p.zxy ^ (p >> 3U));
-    return vec3(p ^ (p >> 16U)) * (1.0 / 4294967295.0);
-}
-
-vec4 aurora(vec3 ro, vec3 rd, float time) {
-    vec4 col = vec4(0.0);
-    vec4 avgCol = vec4(0.0);
-    for (float i = 0.0; i < 50.0; i++) {
-        float pt = ((0.8 + pow(i, 1.4) * 0.002) - ro.y) / (rd.y * 2.0 + 0.4);
-        vec3 bpos = ro + pt * rd;
-        vec2 p = bpos.zx;
-        float rzt = triNoise2d(p, 0.06, time);
-        vec4 col2 = vec4(0.0);
-        col2.a = rzt;
-        col2.rgb = (sin(1.0 - vec3(2.15, -0.5, 1.2) + i * 0.043) * 0.5 + 0.5) * rzt;
-        avgCol = mix(avgCol, col2, 0.5);
-        col += avgCol * exp2(-i * 0.065 - 2.5) * smoothstep(0.0, 5.0, i);
-    }
-    col *= clamp(rd.y * 15.0 + 0.4, 0.0, 1.0);
-    return col * 1.8;
-}
-
-vec3 stars(vec3 p) {
-    vec3 c = vec3(0.0);
-    float res = max(u_resolution.x, 1.0);
-    for (float i = 0.0; i < 4.0; i++) {
-        vec3 q = fract(p * (0.15 * res)) - 0.5;
-        vec3 id = floor(p * (0.15 * res));
-        vec2 rn = nmzHash33(id).xy;
-        float c2 = 1.0 - smoothstep(0.0, 0.6, length(q));
-        c2 *= step(rn.x, 0.0005 + i * i * 0.001);
-        c += c2 * (mix(vec3(1.0, 0.49, 0.1), vec3(0.75, 0.9, 1.0), rn.y) * 0.1 + 0.9);
-        p *= 1.3;
-    }
-    return c * c * 0.8;
-}
-
-vec3 background_color(vec3 rd) {
-    float sd = dot(normalize(u_auroraDir), rd) * 0.5 + 0.5;
-    sd = pow(sd, 5.0);
-    vec3 col = mix(vec3(0.05, 0.1, 0.2), vec3(0.1, 0.05, 0.2), sd);
-    return col * 0.63;
-}
-
-vec3 compute_aurora_sky(vec3 dir) {
-    vec3 rd = dir.xzy;
-    rd = vec3(rd.x, rd.z, -rd.y);
-    vec3 ro = vec3(0.0);
-
-    float fade = smoothstep(0.0, 0.01, abs(rd.y)) * 0.1 + 0.9;
-    vec3 col = background_color(rd) * fade;
-
-    if (rd.y > 0.0) {
-        vec4 aur = smoothstep(0.0, 1.5, aurora(ro, rd, u_time)) * fade;
-        col += stars(rd);
-        col = col * (1.0 - aur.a) + aur.rgb;
-    } else {
-        rd.y = abs(rd.y);
-        col = background_color(rd) * fade * 0.6;
-        vec4 aur = smoothstep(0.0, 2.5, aurora(ro, rd, u_time));
-        col += stars(rd) * 0.1;
-        col = col * (1.0 - aur.a) + aur.rgb;
-        vec3 pos = ro + ((0.5 - ro.y) / rd.y) * rd;
-        float nz2 = triNoise2d(pos.xz * vec2(0.5, 0.7), 0.0, u_time);
-        col += mix(vec3(0.2, 0.25, 0.5) * 0.08, vec3(0.3, 0.3, 0.5) * 0.7, nz2 * 0.4);
-    }
-
-    if (fogEnabled == 1) {
-        float horizonFog = pow(clamp(1.0 - abs(rd.y), 0.0, 1.0), 1.2);
-        float fogFactor = clamp(horizonFog * fogStrength, 0.0, 1.0);
-        col = mix(col, fogColor, fogFactor);
-    }
-
+mat2 mm2(float a){
+    float c=cos(a),s=sin(a);
+    return mat2(c,s,-s,c);
+}
+
+mat2 m2=mat2(.95534,.29552,-.29552,.95534);
+
+float tri(float x){return clamp(abs(fract(x)-.5),.01,.49);}
+
+vec2 tri2(vec2 p){return vec2(tri(p.x)+tri(p.y),tri(p.y+tri(p.x)));}
+
+float triNoise2d(vec2 p,float spd,float time){
+    float z=1.8;
+    float z2=2.5;
+    float rz=0.;
+    p*=mm2(p.x*.06);
+    vec2 bp=p;
+    for(float i=0.;i<5.;i++){
+        vec2 dg=tri2(bp*1.85)*.75;
+        dg*=mm2(time*spd);
+        p-=dg/z2;
+        bp*=1.3;
+        z2*=.45;
+        z*=.42;
+        p*=1.21+(rz-1.)*.02;
+        rz+=tri(p.x+tri(p.y))*z;
+        p*=-m2;
+    }
+    return clamp(1./pow(rz*29.,1.3),0.,.55);
+}
+
+vec3 nmzHash33(vec3 q){
+    uvec3 p=uvec3(ivec3(q));
+    p=p*uvec3(374761393U,1103515245U,668265263U)+p.zxy+p.yzx;
+    p=p.yzx*(p.zxy^(p>>3U));
+    return vec3(p^(p>>16U))*(1./4294967295.);
+}
+
+vec4 aurora(vec3 ro,vec3 rd,float time){
+    vec4 col=vec4(0.);
+    vec4 avgCol=vec4(0.);
+    for(float i=0.;i<50.;i++){
+        float pt=((.8+pow(i,1.4)*.002)-ro.y)/(rd.y*2.+.4);
+        vec3 bpos=ro+pt*rd;
+        vec2 p=bpos.zx;
+        float rzt=triNoise2d(p,.06,time);
+        vec4 col2=vec4(0.);
+        col2.a=rzt;
+        col2.rgb=(sin(1.-vec3(2.15,-.5,1.2)+i*.043)*.5+.5)*rzt;
+        avgCol=mix(avgCol,col2,.5);
+        col+=avgCol*exp2(-i*.065-2.5)*smoothstep(0.,5.,i);
+    }
+    col*=clamp(rd.y*15.+.4,0.,1.);
+    return col*1.8;
+}
+
+vec3 stars(vec3 p){
+    vec3 c=vec3(0.);
+    float res=max(u_resolution.x,1.);
+    for(float i=0.;i<4.;i++){
+        vec3 q=fract(p*(.15*res))-.5;
+        vec3 id=floor(p*(.15*res));
+        vec2 rn=nmzHash33(id).xy;
+        float c2=1.-smoothstep(0.,.6,length(q));
+        c2*=step(rn.x,.0005+i*i*.001);
+        c+=c2*(mix(vec3(1.,.49,.1),vec3(.75,.9,1.),rn.y)*.1+.9);
+        p*=1.3;
+    }
+    return c*c*.8;
+}
+
+vec3 background_color(vec3 rd){
+    float sd=dot(normalize(u_auroraDir),rd)*.5+.5;
+    sd=pow(sd,5.);
+    vec3 col=mix(vec3(.05,.1,.2),vec3(.1,.05,.2),sd);
+    return col*.63;
+}
+
+vec3 compute_aurora_sky(vec3 dir){
+    vec3 rd=dir.xzy;
+    rd=vec3(rd.x,rd.z,-rd.y);
+    vec3 ro=vec3(0.);
+    
+    float fade=smoothstep(0.,.01,abs(rd.y))*.1+.9;
+    vec3 col=background_color(rd)*fade;
+    
+    if(rd.y>0.){
+        vec4 aur=smoothstep(0.,1.5,aurora(ro,rd,u_time))*fade;
+        col+=stars(rd);
+        col=col*(1.-aur.a)+aur.rgb;
+    }else{
+        rd.y=abs(rd.y);
+        col=background_color(rd)*fade*.6;
+        vec4 aur=smoothstep(0.,2.5,aurora(ro,rd,u_time));
+        col+=stars(rd)*.1;
+        col=col*(1.-aur.a)+aur.rgb;
+        vec3 pos=ro+((.5-ro.y)/rd.y)*rd;
+        float nz2=triNoise2d(pos.xz*vec2(.5,.7),0.,u_time);
+        col+=mix(vec3(.2,.25,.5)*.08,vec3(.3,.3,.5)*.7,nz2*.4);
+    }
+    
+    if(fogEnabled==1){
+        float horizonFog=pow(clamp(1.-abs(rd.y),0.,1.),1.2);
+        float fogFactor=clamp(horizonFog*fogStrength,0.,1.);
+        col=mix(col,fogColor,fogFactor);
+    }
+    
     return col;
 }
 
-void main() {
-    // Sample albedo + baked AO from G-Buffer
-    vec4 albedo_ao = texture(gAlbedo, v_texcoord);
-    vec3 base_color = albedo_ao.rgb;
-    float baked_ao = albedo_ao.a;  // Baked occlusion from GLTF texture (1.0 if none)
-    vec3 normal = texture(gNormal, v_texcoord).rgb;
-=======
 // Improved 3D pseudo-Perlin noise function
 vec3 hash3(vec3 p){
     p=fract(p*vec3(443.897,441.423,437.195));
@@ -280,7 +269,6 @@
     
     return clamp(fog_amount*distance_factor,0.,1.);
 }
->>>>>>> 943431ae
 
 void main(){
     // Sample albedo + baked AO from G-Buffer
@@ -291,31 +279,25 @@
     vec3 normal=texture(gNormal,v_texcoord).rgb;
     
     // Early exit for background pixels (no geometry)
-<<<<<<< HEAD
-    if (length(normal) < 0.1) {
-        if (skybox_enabled) {
-            vec2 ndc = v_texcoord * 2.0 - 1.0;
-            vec4 clip = vec4(ndc, 1.0, 1.0);
-            vec4 view_dir = inverse_projection * clip;
-            vec3 dir = normalize(view_dir.xyz / view_dir.w);
-            vec3 world_dir = mat3(inverse_view) * dir;
-            vec3 rotated_dir = mat3(skybox_rotation) * world_dir;
-
-            if (u_useProceduralSky == 1) {
-                vec3 aurora_color = compute_aurora_sky(rotated_dir);
-                f_color = vec4(aurora_color * skybox_intensity, u_transitionAlpha);
-            } else {
-                vec3 sky_color = texture(skybox_texture, rotated_dir).rgb * skybox_intensity;
-                f_color = vec4(sky_color, 1.0);
+    if(length(normal)<.1){
+        if(skybox_enabled){
+            vec2 ndc=v_texcoord*2.-1.;
+            vec4 clip=vec4(ndc,1.,1.);
+            vec4 view_dir=inverse_projection*clip;
+            vec3 dir=normalize(view_dir.xyz/view_dir.w);
+            vec3 world_dir=mat3(inverse_view)*dir;
+            vec3 rotated_dir=mat3(skybox_rotation)*world_dir;
+            
+            if(u_useProceduralSky==1){
+                vec3 aurora_color=compute_aurora_sky(rotated_dir);
+                f_color=vec4(aurora_color*skybox_intensity,u_transitionAlpha);
+            }else{
+                vec3 sky_color=texture(skybox_texture,rotated_dir).rgb*skybox_intensity;
+                f_color=vec4(sky_color,1.);
             }
-        } else {
-            f_color = vec4(0.1, 0.1, 0.15, 1.0);
+        }else{
+            f_color=vec4(.1,.1,.15,1.);
         }
-=======
-    if(length(normal)<.1){
-        // Background color (dark blue)
-        f_color=vec4(.1,.1,.15,1.);
->>>>>>> 943431ae
         return;
     }
     
