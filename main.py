--- conflicted
+++ resolved
@@ -76,23 +76,15 @@
         self.scene_manager.register_scene("default", "assets/scenes/default_scene.json")
         self.scene_manager.register_scene("donut_terrain", "assets/scenes/donut_terrain_scene.json")
 
-<<<<<<< HEAD
+        # Load scene (change between "default" and "donut_terrain")
+        loaded_scene = self.scene_manager.load("donut_terrain", camera=self.camera)
+        self.scene = loaded_scene.scene
+        self.lights = loaded_scene.lights
+
         # Create and set procedural aurora skybox
         skybox = Skybox.aurora(self.ctx, name="Aurora Skybox")
         skybox.intensity = 1.0
         self.scene.set_skybox(skybox)
-
-        # Create lights
-        self.lights = self._create_lights()
-
-        # Initialize shadow maps for lights (with camera for adaptive resolution)
-        self.render_pipeline.initialize_lights(self.lights, self.camera)
-=======
-        # Load scene (change between "default" and "donut_terrain")
-        loaded_scene = self.scene_manager.load("donut_terrain", camera=self.camera)
-        self.scene = loaded_scene.scene
-        self.lights = loaded_scene.lights
->>>>>>> 943431ae
 
         # Setup debug overlay
         if DEBUG_OVERLAY_ENABLED:
